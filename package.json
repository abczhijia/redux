{
  "name": "redux",
  "version": "1.0.0-rc",
  "description": "Predictable state container for JavaScript apps",
  "main": "lib/index.js",
  "scripts": {
    "clean": "rimraf lib dist coverage",
    "lint": "eslint src test examples",
    "test": "mocha --compilers js:babel/register --recursive",
    "test:watch": "npm test -- --watch",
    "test:cov": "babel-node $(npm bin)/isparta cover $(npm bin)/_mocha -- --recursive",
    "check": "npm run lint && npm run test",
    "build:lib": "babel src --out-dir lib",
    "build:umd": "webpack src/index.js dist/redux.js --config webpack.config.development.js",
    "build:umd:min": "webpack src/index.js dist/redux.min.js --config webpack.config.production.js",
    "build:examples": "babel-node examples/buildAll.js",
    "build": "npm run build:lib && npm run build:umd && npm run build:umd:min",
    "preversion": "npm run clean && npm run check",
    "version": "npm run build",
    "postversion": "git push && git push --tags && npm run clean && npm run docs:publish",
    "prepublish": "npm run clean && npm run build",
    "docs:clean": "rimraf _book",
    "docs:build": "gitbook build -g gaearon/redux",
    "docs:watch": "gitbook serve",
    "docs:publish": "npm run docs:clean && npm run docs:build && cd _book && git init && git commit --allow-empty -m 'update book' && git checkout -b gh-pages && touch .nojekyll && git add . && git commit -am 'update book' && git push git@github.com:gaearon/redux gh-pages --force"
  },
  "repository": {
    "type": "git",
    "url": "https://github.com/gaearon/redux.git"
  },
  "keywords": [
    "flux",
    "redux",
    "reducer",
    "react",
    "reactjs",
    "hot",
    "reload",
    "hmr",
    "live",
    "edit",
    "webpack"
  ],
  "author": "Dan Abramov <dan.abramov@me.com> (http://github.com/gaearon)",
  "license": "MIT",
  "bugs": {
    "url": "https://github.com/gaearon/redux/issues"
  },
  "homepage": "https://github.com/gaearon/redux",
  "devDependencies": {
    "babel": "^5.5.8",
    "babel-core": "^5.6.18",
    "babel-eslint": "^3.1.15",
    "babel-loader": "^5.1.4",
    "contextify": "^0.1.14",
    "eslint": "^0.23",
    "eslint-config-airbnb": "0.0.6",
    "eslint-plugin-react": "^2.3.0",
<<<<<<< HEAD
    "expect": "^1.6.0",
    "gitbook-cli": "^0.3.4",
=======
    "expect": "^1.8.0",
>>>>>>> a467c417
    "isparta": "^3.0.3",
    "mocha": "^2.2.5",
    "rimraf": "^2.3.4",
    "webpack": "^1.9.6",
    "webpack-dev-server": "^1.8.2"
  },
  "dependencies": {
    "invariant": "^2.0.0",
    "warning": "^2.0.0"
  },
  "npmName": "redux",
  "npmFileMap": [
    {
      "basePath": "/dist/",
      "files": [
        "*.js"
      ]
    }
  ]
}<|MERGE_RESOLUTION|>--- conflicted
+++ resolved
@@ -56,12 +56,8 @@
     "eslint": "^0.23",
     "eslint-config-airbnb": "0.0.6",
     "eslint-plugin-react": "^2.3.0",
-<<<<<<< HEAD
-    "expect": "^1.6.0",
+    "expect": "^1.8.0",
     "gitbook-cli": "^0.3.4",
-=======
-    "expect": "^1.8.0",
->>>>>>> a467c417
     "isparta": "^3.0.3",
     "mocha": "^2.2.5",
     "rimraf": "^2.3.4",
